--- conflicted
+++ resolved
@@ -1,9 +1,3 @@
 Dreamz BE Project Repository.
 
-<<<<<<< HEAD
-Ext4 Snapshots !!
-
-Pune Institute of Computer Technology
-=======
-Next4: Ext4 Snapshots !!
->>>>>>> 88a4e1d0
+Next4: Ext4 Snapshots !!